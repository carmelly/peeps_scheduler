--- conflicted
+++ resolved
@@ -30,11 +30,9 @@
 # Private data submodule root - can be overridden by environment
 PRIVATE_DATA_ROOT = os.getenv("PEEPS_DATA_PATH", "peeps_data")
 
-<<<<<<< HEAD
 # Database paths
 SCHEMA_PATH = "db/schema.sql"
 DEFAULT_DB_PATH = "peeps_data/peeps_scheduler.db"
-=======
+
 # Optional data files
-PARTNERSHIPS_FILE = "partnerships.json"
->>>>>>> 73a7904e
+PARTNERSHIPS_FILE = "partnerships.json"